--- conflicted
+++ resolved
@@ -1,35 +1,19 @@
 package hex.api;
 
-<<<<<<< HEAD
-import hex.GridSearchHandler;
-import hex.schemas.DRFGridSearchV99;
-import hex.schemas.DRFV3;
-import hex.tree.drf.DRFGrid;
-import hex.tree.drf.DRFModel;
-import water.fvec.Frame;
-=======
 import hex.grid.Grid;
 import hex.grid.ModelFactories;
 import hex.grid.ModelFactory;
 import hex.schemas.DRFGridSearchV99;
 import hex.schemas.DRFV3;
 import hex.tree.drf.DRFModel;
->>>>>>> ac26cf2d
 
 /**
  * A specific handler for DRF grid search.
  */
-<<<<<<< HEAD
-public class DRFGridSearchHandler extends GridSearchHandler<DRFGrid,
-        DRFGridSearchV99,
-                                                            DRFModel.DRFParameters,
-                                                            DRFV3.DRFParametersV3> {
-=======
 public class DRFGridSearchHandler extends GridSearchHandler<DRFGridSearchHandler.DRFGrid,
     DRFGridSearchV99,
     DRFModel.DRFParameters,
     DRFV3.DRFParametersV3> {
->>>>>>> ac26cf2d
 
   /* This is kind of trick, since our REST framework was not able to
      recognize overloaded function do train. Hence, we use delegation here.

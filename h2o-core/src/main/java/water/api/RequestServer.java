package water.api;

import com.google.code.regexp.Matcher;
import com.google.code.regexp.Pattern;
import water.*;
import water.exceptions.*;
import water.fvec.Frame;
import water.init.NodePersistentStorage;
import water.nbhm.NonBlockingHashMap;
import water.util.*;

import java.io.*;
import java.lang.reflect.Method;
import java.net.MalformedURLException;
import java.net.ServerSocket;
import java.text.SimpleDateFormat;
import java.util.*;
import java.util.concurrent.atomic.AtomicLong;
import java.util.zip.ZipEntry;
import java.util.zip.ZipOutputStream;

/**
 * This is a simple web server which accepts HTTP requests and routes them
 * to methods in Handler classes for processing.  Schema classes are used to
 * provide a more stable external JSON interface while allowing the implementation
 * to evolve rapidly.  As part of request handling the framework translates
 * back and forth between the stable external representation of objects (Schema)
 * and the less stable internal classes.
 * <p>
 * Request <i>routing</i> is done by searching a list of registered
 * handlers, in order of registration, for a handler whose path regex matches
 * the request URI and whose HTTP method (GET, POST, DELETE...) matches the
 * request's method.  If none is found an HTTP 404 is returned.
 * <p>
 * A Handler class is parameterized by the kind of Schema that it accepts
 * for request handling, as well as the internal implementation class (Iced
 * class) that the Schema translates from and to.  Handler methods are allowed to
 * return other Schema types than in the  type parameter if that makes
 * sense for a given request.  For example, a prediction (scoring) call on
 * a Model might return a Frame schema.
 * <p>
 * When an HTTP request is accepted the framework does the following steps:
 * <ol>
 *   <li>searches the registered handler methods for a matching URL and HTTP method</li>
 *   <li>collects any parameters which are captured from the URI and adds them to the map of HTTP query parameters</li>
 *   <li>creates an instance of the correct Handler class and calls handle() on it, passing the version, route and params</li>
 *   <li>Handler.handle() creates the correct Schema object given the version and calls fillFromParms(params) on it</li>
 *   <li>calls schema.createImpl() to create a schema-independent "back end" object</li>
 *   <li>dispatches to the handler method, passing in the schema-independent impl object and returning the result Schema object</li>
 * </ol>
 *
 * @see water.api.Handler a class which contains HTTP request handler methods and other helpers
 * @see water.api.Schema a class which provides a stable external representation for entities and request parameters
 * @see #register(String, String, Class, String, String, String[], String) registers a specific handler method for the supplied URI pattern and HTTP method (GET, POST, DELETE, PUT)
 */
public class RequestServer extends NanoHTTPD {
  // Returned in REST API responses as X-h2o-rest-api-version
  public static final int H2O_REST_API_VERSION = 3;

  static public RequestServer SERVER;
  private RequestServer() {}
  private RequestServer( ServerSocket socket ) throws IOException { super(socket,null); }


  // Handlers ------------------------------------------------------------

  // An array of regexs-over-URLs and handling Methods.
  // The list is searched in-order, first match gets dispatched.
  private static final LinkedHashMap<java.util.regex.Pattern,Route> _routes = new LinkedHashMap<>();   // explicit routes registered below
  private static final LinkedHashMap<java.util.regex.Pattern,Route> _fallbacks= new LinkedHashMap<>(); // routes that are version fallbacks (e.g., we asked for v5 but v2 is the latest)
  public static final int numRoutes() { return _routes.size(); }
  public static final Collection<Route> routes() { return _routes.values(); }

  private static Pattern version_pattern = null;
  private static Pattern getVersionPattern() {
    if (null == version_pattern) version_pattern = Pattern.compile("^/(\\d+|EXPERIMENTAL)/(.*)");
    return version_pattern;
  }



  // NOTE!
  // URL patterns are searched in order.  If you have two patterns that can match on the same URL
  // (e.g., /foo/baz and /foo) you MUST register them in decreasing order of specificity.
  static {
    // Data

    // TODO: ImportFiles should be a POST!

    register("/3/CreateFrame","POST",CreateFrameHandler.class,"run"        ,"Create a synthetic H2O Frame.");
    register("/3/SplitFrame" ,"POST",SplitFrameHandler.class,"run"         ,"Split a H2O Frame.");
    register("/3/Interaction","POST",InteractionHandler.class,"run"        ,"Create interactions between categorical columns.");
    register("/3/MissingInserter" ,"POST",MissingInserterHandler.class,"run","Insert missing values.");
    register("/3/ImportFiles","GET",ImportFilesHandler.class,"importFiles" ,"Import raw data files into a single-column H2O Frame.");
    register("/3/ImportFiles","POST",ImportFilesHandler.class,"importFiles" ,"Import raw data files into a single-column H2O Frame.");
    register("/3/ParseSetup" ,"POST",ParseSetupHandler.class,"guessSetup"  ,"Guess the parameters for parsing raw byte-oriented data into an H2O Frame.");
    register("/3/Parse"      ,"POST",ParseHandler     .class,"parse"       ,"Parse a raw byte-oriented Frame into a useful columnar data Frame."); // NOTE: prefer POST due to higher content limits

    // Admin
<<<<<<< HEAD
    addToNavbar(register("/3/Cloud",      "GET", CloudHandler.class,  "status", "Determine the status of the nodes in the H2O cloud."), "/Cloud", "Cloud", "Admin");
    register("/3/Cloud",                  "HEAD",CloudHandler.class, "head", "Determine the status of the nodes in the H2O cloud.");
    addToNavbar(register("/3/Jobs"       ,"GET", JobsHandler.class,   "list",   "Get a list of all the H2O Jobs (long-running actions)."), "/Jobs", "Jobs", "Admin");
    addToNavbar(register("/3/Timeline"   ,"GET",TimelineHandler   .class,"fetch"       ,"Something something something."),"/Timeline"   , "Timeline",      "Admin");
    addToNavbar(register("/3/Profiler"   ,"GET",ProfilerHandler   .class,"fetch"       ,"Something something something."),"/Profiler"   , "Profiler",      "Admin");
    addToNavbar(register("/3/JStack"     ,"GET",JStackHandler     .class,"fetch"       ,"Something something something."),"/JStack"     , "Stack Dump",    "Admin");
    addToNavbar(register("/3/NetworkTest","GET",NetworkTestHandler.class,"fetch"       ,"Something something something."),"/NetworkTest", "NetworkTest",   "Admin");
=======
    register("/3/Cloud",      "GET", CloudHandler.class,  "status", "Determine the status of the nodes in the H2O cloud.");
    register("/3/Cloud",                  "HEAD",CloudHandler.class, "head", "Determine the status of the nodes in the H2O cloud.");
    register("/3/Jobs"       ,"GET", JobsHandler.class,   "list",   "Get a list of all the H2O Jobs (long-running actions).");
    register("/3/Timeline"   ,"GET",TimelineHandler   .class,"fetch"       ,"Something something something.");
    register("/3/Profiler"   ,"GET",ProfilerHandler   .class,"fetch"       ,"Something something something.");
    register("/3/JStack"     ,"GET",JStackHandler     .class,"fetch"       ,"Something something something.");
    register("/3/NetworkTest","GET",NetworkTestHandler.class,"fetch"       ,"Something something something.");
>>>>>>> ac26cf2d
    register("/3/UnlockKeys", "POST", UnlockKeysHandler.class, "unlock", "Unlock all keys in the H2O distributed K/V store, to attempt to recover from a crash.");
    register("/3/Shutdown"   ,"POST",ShutdownHandler  .class,"shutdown"    ,"Shut down the cluster");

    // REST only, no html:

    register("/3/About"                                              ,"GET"   ,AboutHandler.class, "get",
            "Return information about this H2O cluster.");

    register("/3/Metadata/endpoints/(?<num>[0-9]+)"                  ,"GET"   ,MetadataHandler.class, "fetchRoute",                       new String[] {"num"},
      "Return the REST API endpoint metadata, including documentation, for the endpoint specified by number.");
    register("/3/Metadata/endpoints/(?<path>.*)"                     ,"GET"   ,MetadataHandler.class, "fetchRoute",                       new String[] {"path"},
      "Return the REST API endpoint metadata, including documentation, for the endpoint specified by path.");
    register("/3/Metadata/endpoints"                                 ,"GET"   ,MetadataHandler.class, "listRoutes",
      "Return a list of all the REST API endpoints.");

    register("/3/Metadata/schemaclasses/(?<classname>.*)"            ,"GET"   ,MetadataHandler.class, "fetchSchemaMetadataByClass", new String[] {"classname"},
            "Return the REST API schema metadata for specified schema class.");
    register("/3/Metadata/schemas/(?<schemaname>.*)"                 ,"GET"   ,MetadataHandler.class, "fetchSchemaMetadata", new String[] {"schemaname"},
            "Return the REST API schema metadata for specified schema.");
    register("/3/Metadata/schemas"                                   ,"GET"   ,MetadataHandler.class, "listSchemas",
            "Return list of all REST API schemas.");


    register("/3/Typeahead/files"                                  ,"GET",TypeaheadHandler.class, "files",
      "Typehead hander for filename completion.");

    register("/3/Jobs/(?<jobid>.*)"                               ,"GET",JobsHandler     .class, "fetch", new String[] {"job_id"},
      "Get the status of the given H2O Job (long-running action).");

    register("/3/Jobs/(?<jobid>.*)/cancel"                        ,"POST",JobsHandler     .class, "cancel", new String[] {"job_id"}, "Cancel a running job.");

    register("/3/Find"                                             ,"GET"   ,FindHandler.class,    "find",
      "Find a value within a Frame.");

    // TODO: add a DEPRECATED flag, and make this next one DEPRECATED
    register("/3/Frames/(?<frameid>.*)/export/(?<path>.*)/overwrite/(?<force>.*)" ,"GET", FramesHandler.class, "export",                  new String[] {"frame_id", "path", "force"},
            "Export a Frame to the given path with optional overwrite.");
    register("/3/Frames/(?<frameid>.*)/export" ,"POST", FramesHandler.class, "export",                  new String[] {"frame_id"},
        "Export a Frame to the given path with optional overwrite.");
    register("/3/Frames/(?<frameid>.*)/columns/(?<column>.*)/summary","GET"   ,FramesHandler.class, "columnSummary", "columnSummaryDocs", new String[] {"frame_id", "column"},
      "Return the summary metrics for a column, e.g. mins, maxes, mean, sigma, percentiles, etc.");
    register("/3/Frames/(?<frameid>.*)/columns/(?<column>.*)/domain" ,"GET"   ,FramesHandler.class, "columnDomain",                       new String[] {"frame_id", "column"},
            "Return the domains for the specified column. \"null\" if the column is not an Enum.");
    register("/3/Frames/(?<frameid>.*)/columns/(?<column>.*)"        ,"GET"   ,FramesHandler.class, "column",                             new String[] {"frame_id", "column"},
      "Return the specified column from a Frame.");
    register("/3/Frames/(?<frameid>.*)/columns"                      ,"GET"   ,FramesHandler.class, "columns",                            new String[] {"frame_id"},
      "Return all the columns from a Frame.");
    register("/3/Frames/(?<frameid>.*)/summary"                      ,"GET"   ,FramesHandler.class, "summary",                            new String[] {"frame_id"},
      "Return a Frame, including the histograms, after forcing computation of rollups.");
    register("/3/Frames/(?<frameid>.*)"                              ,"GET"   ,FramesHandler.class, "fetch",                              new String[] {"frame_id"},
      "Return the specified Frame.");
    register("/3/Frames"                                         ,"GET"   ,FramesHandler.class, "list",
      "Return all Frames in the H2O distributed K/V store.");
    register("/3/Frames/(?<frameid>.*)"                              ,"DELETE",FramesHandler.class, "delete",                             new String[] {"frame_id"},
      "Delete the specified Frame from the H2O distributed K/V store.");
    register("/3/Frames"                                         ,"DELETE",FramesHandler.class, "deleteAll",
      "Delete all Frames from the H2O distributed K/V store.");
    register("/3/Models/(?<modelid>.*)/preview"                      ,"GET"   ,ModelsHandler.class, "fetchPreview",                       new String[] {"model_id"},
      "Return potentially abridged model suitable for viewing in a browser (currently only used for java model code).");
    register("/3/Models/(?<modelid>.*?)(\\.java)?"                  ,"GET"   ,ModelsHandler.class, "fetch",                              new String[] {"model_id"},
      "Return the specified Model from the H2O distributed K/V store, optionally with the list of compatible Frames.");
    register("/3/Models"                                         ,"GET"   ,ModelsHandler.class, "list",
      "Return all Models from the H2O distributed K/V store.");
    register("/3/Models/(?<modelid>.*)"                              ,"DELETE",ModelsHandler.class, "delete",                             new String[] {"model_id"},
      "Delete the specified Model from the H2O distributed K/V store.");
    register("/3/Models"                                         ,"DELETE",ModelsHandler.class, "deleteAll",
      "Delete all Models from the H2O distributed K/V store.");

    // Model serialization - import/export calls
    register("/99/Models.bin/(?<modelid>.*)"                        ,"POST"  ,ModelsHandler.class, "importModel",                            new String[] {"model_id"},
            "Import given binary model into H2O.");
    register("/99/Models.bin/(?<modelid>.*)"                        ,"GET"   ,ModelsHandler.class, "exportModel",                            new String[] {"model_id"},
            "Export given model.");

    register("/99/Grids/(?<gridid>.*)"                              ,"GET"   ,GridsHandler.class, "fetch",                                  new String[] {"grid_id"},
            "Return the specified grid search result.");

    register("/99/Grids"                                            ,"GET"   ,GridsHandler.class, "list",
            "Return all grids from H2O distributed K/V store.");


    register("/3/Configuration/ModelBuilders/visibility"         ,"POST"  ,ModelBuildersHandler.class, "setVisibility",
      "Set Model Builders visibility level.");
    register("/3/Configuration/ModelBuilders/visibility"         ,"GET"   ,ModelBuildersHandler.class, "getVisibility",
      "Get Model Builders visibility level.");
    register("/3/ModelBuilders/(?<algo>.*)/model_id"             ,"POST"  ,ModelBuildersHandler.class, "calcModelId",                 new String[] {"algo"},
      "Return a new unique model_id for the specified algorithm.");
    register("/3/ModelBuilders/(?<algo>.*)"                      ,"GET"   ,ModelBuildersHandler.class, "fetch",                       new String[] {"algo"},
      "Return the Model Builder metadata for the specified algorithm.");
    register("/3/ModelBuilders"                                  ,"GET"   ,ModelBuildersHandler.class, "list",
      "Return the Model Builder metadata for all available algorithms.");

    // TODO: filtering isn't working for these first four; we get all results:
    register("/3/ModelMetrics/models/(?<model>.*)/frames/(?<frame>.*)"    ,"GET"   ,ModelMetricsHandler.class, "fetch", new String[] {"model", "frame"},
      "Return the saved scoring metrics for the specified Model and Frame.");
    register("/3/ModelMetrics/models/(?<model>.*)/frames/(?<frame>.*)"    ,"DELETE",ModelMetricsHandler.class, "delete", new String[] {"model", "frame"},
            "Return the saved scoring metrics for the specified Model and Frame.");
    register("/3/ModelMetrics/models/(?<model>.*)"                        ,"GET"   ,ModelMetricsHandler.class, "fetch",  new String[] {"model"},
      "Return the saved scoring metrics for the specified Model.");
    register("/3/ModelMetrics/frames/(?<frame>.*)/models/(?<model>.*)"    ,"GET"   ,ModelMetricsHandler.class, "fetch", new String[] {"frame", "model"},
      "Return the saved scoring metrics for the specified Model and Frame.");
    register("/3/ModelMetrics/frames/(?<frame>.*)/models/(?<model>.*)"    ,"DELETE",ModelMetricsHandler.class, "delete", new String[] {"frame", "model"},
            "Return the saved scoring metrics for the specified Model and Frame.");
    register("/3/ModelMetrics/frames/(?<frame>.*)"                        ,"GET"   ,ModelMetricsHandler.class, "fetch",  new String[] {"frame"},
      "Return the saved scoring metrics for the specified Frame.");
    register("/3/ModelMetrics"                                            ,"GET"   ,ModelMetricsHandler.class, "fetch",
      "Return all the saved scoring metrics.");

    register("/3/ModelMetrics/models/(?<model>.*)/frames/(?<frame>.*)"    ,"POST"  ,ModelMetricsHandler.class, "score", new String[] {"model", "frame"},
      "Return the scoring metrics for the specified Frame with the specified Model.  If the Frame has already been scored with the Model then cached results will be returned; otherwise predictions for all rows in the Frame will be generated and the metrics will be returned.");
    register("/3/Predictions/models/(?<model>.*)/frames/(?<frame>.*)"     ,"POST"  ,ModelMetricsHandler.class, "predict", new String[] {"model", "frame"},
      "Score (generate predictions) for the specified Frame with the specified Model.  Both the Frame of predictions and the metrics will be returned.");

    register("/3/WaterMeterCpuTicks/(?<nodeidx>.*)"                       ,"GET"   ,WaterMeterCpuTicksHandler.class, "fetch", new String[] {"nodeidx"},
      "Return a CPU usage snapshot of all cores of all nodes in the H2O cluster.");
    register("/3/WaterMeterIo/(?<nodeidx>.*)"                             ,"GET"   ,WaterMeterIoHandler.class, "fetch", new String[] {"nodeidx"},
            "Return IO usage snapshot of all nodes in the H2O cluster.");
    register("/3/WaterMeterIo"                                            ,"GET"   ,WaterMeterIoHandler.class, "fetch_all",
            "Return IO usage snapshot of all nodes in the H2O cluster.");

    // Node persistent storage
    register("/3/NodePersistentStorage/categories/(?<category>.*)/names/(?<name>.*)/exists", "GET", NodePersistentStorageHandler.class, "exists", new String[] {"category", "name"}, "Return true or false.");
    register("/3/NodePersistentStorage/categories/(?<category>.*)/exists", "GET"   ,NodePersistentStorageHandler.class, "exists",        new String[] {"category"},         "Return true or false.");
    register("/3/NodePersistentStorage/configured",                        "GET"   ,NodePersistentStorageHandler.class, "configured",                                       "Return true or false.");
    register("/3/NodePersistentStorage/(?<category>.*)/(?<name>.*)"       ,"POST"  ,NodePersistentStorageHandler.class, "put_with_name", new String[] {"category", "name"}, "Store a named value.");
    register("/3/NodePersistentStorage/(?<category>.*)/(?<name>.*)"       ,"GET"   ,NodePersistentStorageHandler.class, "get_as_string", new String[] {"category", "name"}, "Return value for a given name.");
    register("/3/NodePersistentStorage/(?<category>.*)/(?<name>.*)"       ,"DELETE",NodePersistentStorageHandler.class, "delete",        new String[] {"category", "name"}, "Delete a key.");
    register("/3/NodePersistentStorage/(?<category>.*)"                   ,"POST"  ,NodePersistentStorageHandler.class, "put",           new String[] {"category"},         "Store a value.");
    register("/3/NodePersistentStorage/(?<category>.*)"                   ,"GET"   ,NodePersistentStorageHandler.class, "list",          new String[] {"category"},         "Return all keys stored for a given category.");

    // TODO: register("/3/ModelMetrics/models/(?<model>.*)/frames/(?<frame>.*)"    ,"DELETE",ModelMetricsHandler.class, "delete", new String[] {"model", "frame"});
    // TODO: register("/3/ModelMetrics/frames/(?<frame>.*)/models/(?<model>.*)"    ,"DELETE",ModelMetricsHandler.class, "delete", new String[] {"frame", "model"});
    // TODO: register("/3/ModelMetrics/frames/(?<frame>.*)"                        ,"DELETE",ModelMetricsHandler.class, "delete", new String[] {"frame"});
    // TODO: register("/3/ModelMetrics/models/(?<model>.*)"                        ,"DELETE",ModelMetricsHandler.class, "delete", new String[] {"model"});
    // TODO: register("/3/ModelMetrics"                                            ,"DELETE",ModelMetricsHandler.class, "delete");

    // TODO: register("/3/Predictions/models/(?<model>.*)/frames/(?<frame>.*)"    ,"POST"  ,ModelMetricsHandler.class, "predict", new String[] {"model", "frame"});


    // Log file management.
    // Note:  Hacky pre-route cutout of "/3/Logs/download" is done above in a non-json way.
    register("/3/Logs/nodes/(?<nodeidx>.*)/files/(?<name>.*)", "GET", LogsHandler.class, "fetch", new String[] {"nodeidx", "name"}, "Get named log file for a node.");


    // ModelBuilder Handler registration must be done for each algo in the application class
    // (e.g., H2OApp), because the Handler class is parameterized by the associated Schema,
    // and this is different for each ModelBuilder in order to handle its parameters in a
    // typesafe way:
    //
    // register("/2/ModelBuilders/(?<algo>.*)"                      ,"POST"  ,ModelBuildersHandler.class, "train", new String[] {"algo"});
    register("/3/KillMinus3"                                       ,"GET"   ,KillMinus3Handler.class, "killm3", "Kill minus 3 on *this* node");
    register("/99/Rapids"                                          ,"POST"  ,RapidsHandler.class, "exec", "Something something R exec something.");
    register("/3/DownloadDataset"                                  ,"GET"   ,DownloadDataHandler.class, "fetch", "Download something something.");
    register("/3/DKV/(?<key>.*)"                                   ,"DELETE",RemoveHandler.class, "remove", new String[] { "key"}, "Remove an arbitrary key from the H2O distributed K/V store.");
    register("/3/DKV"                                              ,"DELETE",RemoveAllHandler.class, "remove", "Remove all keys from the H2O distributed K/V store.");
    register("/3/LogAndEcho"                                       ,"POST"  ,LogAndEchoHandler.class, "echo", "Save a message to the H2O logfile.");
    register("/3/InitID"                                           ,"GET"   ,InitIDHandler.class, "issue", "Issue a new session ID.");
    register("/3/GarbageCollect"                                   ,"POST"  ,GarbageCollectHandler.class, "gc", "Explicitly call System.gc().");

    register("/99/Sample"                                          ,"GET",CloudHandler      .class,"status"      ,"Example of an experimental endpoint.  Call via /EXPERIMENTAL/Sample.  Experimental endpoints can change at any moment.");
  }

  @Deprecated
  /**
   * @deprecated All routes should have doc methods.
   */
  public static Route register(String uri_pattern, String http_method, Class<? extends Handler> handler_class, String handler_method, String summary) {
    return register(uri_pattern, http_method, handler_class, handler_method, null, new String[]{}, summary, HandlerFactory.DEFAULT);
  }

  @Deprecated
  /**
   * @deprecated All routes should have doc methods.
   */
  public static Route register(String uri_pattern, String http_method, Class<? extends Handler> handler_class, String handler_method, String[] path_params, String summary) {
    return register(uri_pattern, http_method, handler_class, handler_method, null, path_params, summary, HandlerFactory.DEFAULT);
  }


  /**
   * Register an HTTP request handler for a given URI pattern, with no path parameters.
   * <p>
   * URIs which match this pattern will have their parameters collected from the query params.
   *
   * @param uri_pattern regular expression which matches the URL path for this request handler; parameters that are embedded in the path must be captured with &lt;code&gt;(?&lt;parm&gt;.*)&lt;/code&gt; syntax
   * @param http_method HTTP verb (GET, POST, DELETE) this handler will accept
   * @param handler_class class which contains the handler method
   * @param handler_method name of the handler method
   * @param doc_method name of a method which returns GitHub Flavored Markdown documentation for the request
   * @see Route
   * @see water.api.RequestServer
   * @return the Route for this request
   */
  public static Route register(String uri_pattern, String http_method, Class<? extends Handler> handler_class, String handler_method, String doc_method, String summary) {
    return register(uri_pattern, http_method, handler_class, handler_method, doc_method, new String[]{}, summary, HandlerFactory.DEFAULT);
  }

  /**
   * Register an HTTP request handler method for a given URL pattern, with parameters extracted from the URI.
   * <p>
   * URIs which match this pattern will have their parameters collected from the path and from the query params
   *
   * @param uri_pattern_raw regular expression which matches the URL path for this request handler; parameters that are embedded in the path must be captured with &lt;code&gt;(?&lt;parm&gt;.*)&lt;/code&gt; syntax
   * @param http_method HTTP verb (GET, POST, DELETE) this handler will accept
   * @param handler_class class which contains the handler method
   * @param handler_method name of the handler method
   * @param doc_method name of a method which returns GitHub Flavored Markdown documentation for the request
   * @param path_params list of parameter names to extract from the uri_pattern; they are matched by name from the named pattern capture group
   * @param summary short help string which summarizes the functionality of this endpoint
   * @see Route
   * @see water.api.RequestServer
   * @return the Route for this request
   */
  public static Route register(String uri_pattern_raw, String http_method, Class<? extends Handler> handler_class, String handler_method, String doc_method, String[] path_params, String summary) {
    return register(uri_pattern_raw, http_method, handler_class, handler_method, doc_method, path_params, summary, HandlerFactory.DEFAULT);
  }

  /**
   * Register an HTTP request handler method for a given URL pattern, with parameters extracted from the URI.
   * <p>
   * URIs which match this pattern will have their parameters collected from the path and from the query params
   *
   * @param uri_pattern_raw regular expression which matches the URL path for this request handler; parameters that are embedded in the path must be captured with &lt;code&gt;(?&lt;parm&gt;.*)&lt;/code&gt; syntax
   * @param http_method HTTP verb (GET, POST, DELETE) this handler will accept
   * @param handler_class class which contains the handler method
   * @param handler_method name of the handler method
   * @param doc_method name of a method which returns GitHub Flavored Markdown documentation for the request
   * @param path_params list of parameter names to extract from the uri_pattern; they are matched by name from the named pattern capture group
   * @param summary short help string which summarizes the functionality of this endpoint
   * @param handler_factory factory to create instance of handler
   * @see Route
   * @see water.api.RequestServer
   * @return the Route for this request
   */
  public static Route register(String uri_pattern_raw, String http_method, Class<? extends Handler> handler_class, String handler_method, String doc_method, String[] path_params, String summary, HandlerFactory handler_factory) {
    assert uri_pattern_raw.startsWith("/");

    // Search handler_class and all its superclasses for the method.
    Method meth = null;
    Method doc_meth = null;

    // TODO: move to ReflectionUtils:
    try {
      for (Method m : handler_class.getMethods()) {
        if (! m.getName().equals(handler_method)) continue;

        Class[] params = m.getParameterTypes();
        if (null == params || params.length != 2) continue;
        if (params[0] != Integer.TYPE) continue;
        if (! Schema.class.isAssignableFrom(params[1])) continue;

        meth = m;
        break;
      }

      if (null != doc_method)
        doc_meth = handler_class.getMethod(doc_method, new Class[]{int.class, StringBuffer.class});
    }
    catch (NoSuchMethodException e) {
      // ignore: H2O.fail below
    }

    if (null == meth)
      throw H2O.fail("Failed to find handler method: " + handler_method + " for handler class: " + handler_class);
    if (null != doc_method && null == doc_meth)
      throw H2O.fail("Failed to find doc method: " + doc_method + " for handler class: " + handler_class);


    if (! "/".equals(uri_pattern_raw)) {
      Matcher m = getVersionPattern().matcher(uri_pattern_raw);
      if (!m.matches())
        throw H2O.fail("Route URL pattern must begin with a version: " + uri_pattern_raw);

        int version = Integer.valueOf(m.group(1));
        if (version > Schema.getHighestSupportedVersion() && version != Schema.getExperimentalVersion())
          throw H2O.fail("Route version is greater than the max supported of: " + Schema.getHighestSupportedVersion() + ": " + uri_pattern_raw);
    }

    assert lookup(handler_method, uri_pattern_raw)==null; // Not shadowed
    Pattern uri_pattern = Pattern.compile(uri_pattern_raw);
    Route route = new Route(http_method, uri_pattern_raw, uri_pattern, summary, handler_class, meth, doc_meth, path_params, handler_factory);
    _routes.put(uri_pattern.pattern(), route);
    return route;
  }


  // Lookup the method/url in the register list, and return a matching Method
  protected static Route lookup( String http_method, String uri ) {
    if (null == http_method || null == uri)
      return null;

    // Search the explicitly registered routes:
    for( Route r : _routes.values() )
      if (r._url_pattern.matcher(uri).matches())
        if (http_method.equals(r._http_method))
          return r;

    // Search the fallbacks cache:
    for( Route r : _fallbacks.values() )
      if (r._url_pattern.matcher(uri).matches())
        if (http_method.equals(r._http_method))
          return r;

    // Didn't find a registered route and didn't find a cached fallback, so do a backward version search and cache if we find a match:
    Matcher m = getVersionPattern().matcher(uri);
    if (! m.matches()) return null;

    // Ok then. . .  Try to fall back to a previous version.
    int version = Integer.valueOf(m.group(1));
    if (version == Route.MIN_VERSION) return null; // don't go any lower

    String lower_uri = "/" + (version - 1) + "/" + m.group(2);
    Route fallback = lookup(http_method, lower_uri);

    if (null == fallback) return null;

    // Store the route fallback for later.
    Matcher route_m = version_pattern.matcher(fallback._url_pattern_raw);
    if (! route_m.matches()) throw H2O.fail("Found a fallback route that doesn't have a version: " + fallback);

    // register fallbacks for all the versions <= the one in URI we were originally given and >  the one in the fallback route:
    int route_version = Integer.valueOf(route_m.group(1));
    for (int i = version; i > route_version && i >= Route.MIN_VERSION; i--) {
      String fallback_route_uri = "/" + i + "/" + route_m.group(2);
      Pattern fallback_route_pattern = Pattern.compile(fallback_route_uri);
      Route generated = new Route(fallback._http_method, fallback_route_uri, fallback_route_pattern, fallback._summary, fallback._handler_class, fallback._handler_method, fallback._doc_method, fallback._path_params, fallback._handler_factory);
      _fallbacks.put(fallback_route_pattern.pattern(), generated);
    }

    // Better be there in the _fallbacks cache now!
    return lookup(http_method, uri);
  }

  public static void finalizeRegistration() {
    Schema.registerAllSchemasIfNecessary();

    // Need a stub RequestServer to handle calls to serve() from Jetty.
    // But no threads are started here anymore.
    SERVER = new RequestServer();

    H2O.getJetty().acceptRequests();
  }

  public static void alwaysLogRequest(String uri, String method, Properties parms) {
    // This is never called anymore.
    throw H2O.fail();
  }

    // Log all requests except the overly common ones
  boolean maybeLogRequest(String method, String uri, String pattern, Properties parms, Properties header) {
    if (uri.endsWith(".css") ||
        uri.endsWith(".js") ||
        uri.endsWith(".png") ||
        uri.endsWith(".ico")) return false;

    if (uri.contains("/Cloud") ||
        (uri.contains("/Jobs") && method.equals("GET")) ||
        uri.contains("/Log") ||
        uri.contains("/Progress") ||
        uri.contains("/Typeahead") ||
        uri.contains("/WaterMeterCpuTicks")) return false;

    String paddedMethod = String.format("%-6s", method);
    Log.info("Method: " + paddedMethod, ", URI: " + uri + ", route: " + pattern + ", parms: " + parms);
    return true;
  }

  private void capturePathParms(Properties parms, String path, Route route) {
    Matcher m = route._url_pattern.matcher(path);
    if (! m.matches()) {
      throw H2O.fail("Routing regex error: Pattern matched once but not again for pattern: " + route._url_pattern.pattern() + " and path: " + path);
    }

    // Java doesn't allow _ in group names but we want them in field names, so remove all _ from the path params before we look up the group capture value
    for (String key : route._path_params) {
      String key_no_underscore = key.replace("_","");
      String val;
      try {
        val = m.group(key_no_underscore);
      }
      catch (IllegalArgumentException e) {
        throw H2O.fail("Missing request parameter in the URL: did not find " + key + " in the URL as expected; URL pattern: " + route._url_pattern.pattern() + " with expected parameters: " + Arrays.toString(route._path_params) + " for URL: " + path);
      }
      if (null != val)
        parms.put(key, val);
    }
  }

  private Response response404(String what, RequestType type) {
    H2ONotFoundArgumentException e = new H2ONotFoundArgumentException(what + " not found", what + " not found");
    H2OError error = e.toH2OError(what);

    Log.warn(error._dev_msg);
    Log.warn(error._values.toJsonString());
    Log.warn((Object[]) error._stacktrace);

    return wrap(new H2OErrorV3().fillFromImpl(error), type);
  }

  // Top-level dispatch based on the URI.  Break down URI into parts;
  // e.g. /2/GBM.html/crunk?hex=some_hex breaks down into:
  //   version:      2
  //   requestType:  ".html"
  //   path:         "GBM/crunk"
  //   parms:        "{hex-->some_hex}"
  @Override public Response serve( String uri, String method, Properties header, Properties parms ) {
    // Jack priority for user-visible requests
    Thread.currentThread().setPriority(Thread.MAX_PRIORITY - 1);

    // determine version: if /LATEST then use the highest version of any schema (or the highest supported version, if we don't know yet).
    if (uri.startsWith("/LATEST")) {
      if (-1 == Schema.getLatestVersion()) {
        // Not yet initialized, and we might be in bootstrap
        uri = "/" + Schema.getHighestSupportedVersion() + uri.substring("/latest".length());
      } else {
        uri = "/" + Schema.getLatestVersion() + uri.substring("/latest".length());
      }
    }

    // determine the request type
    RequestType type = RequestType.requestType(uri);

    // Blank response used by R's uri.exists("/")
    if (uri.equals("/") && method.equals("HEAD")) {
        Response r = new Response(HTTP_OK, MIME_PLAINTEXT, "");
        return r;
    }

    String versioned_path = uri;
    String path = uri;
    int version = 1;

    Matcher m = getVersionPattern().matcher(uri);
    if (m.matches()) {
      if ("EXPERIMENTAL".equals(m.group(1))) {
        version = 99;
      } else {
        version = Integer.valueOf(m.group(1));
      }
      String uripath = "/" + m.group(2);
      path = type.requestName(uripath); // Strip suffix type from middle of URI
      versioned_path = "/" + version + path;
    }

    // Load resources, or dispatch on handled requests
    try {
      boolean logged;
      // Handle any URLs that bypass the route approach.  This is stuff that has abnormal non-JSON response payloads.
      if (method.equals("GET") && uri.equals("/")) {
        logged = maybeLogRequest(method, uri, "", parms, header);
        if (logged) GAUtils.logRequest(uri, header);
        return redirectToFlow();
      }
      if (method.equals("GET") && uri.endsWith("/Logs/download")) {
        logged = maybeLogRequest(method, uri, "", parms, header);
        if (logged) GAUtils.logRequest(uri, header);
        return downloadLogs();
      }
      if (method.equals("GET")) {
        Pattern p2 = Pattern.compile(".*/NodePersistentStorage.bin/([^/]+)/([^/]+)");
        Matcher m2 = p2.matcher(uri);
        boolean b2 = m2.matches();
        if (b2) {
          String categoryName = m2.group(1);
          String keyName = m2.group(2);
          return downloadNps(categoryName, keyName);
        }
      }

      // Find handler for url
      Route route = lookup(method, versioned_path);

      // if the request is not known, treat as resource request, or 404 if not found
      if( route == null) {
        if (method.equals("GET")) {
          return getResource(type, uri);
        } else {
          return response404(method + " " + uri, type);
        }
      } else if(route._handler_class ==  water.api.DownloadDataHandler.class) {
        // DownloadDataHandler will throw H2ONotFoundException if the resource is not found
        return wrapDownloadData(HTTP_OK, handle(type, route, version, parms));
      } else {
        capturePathParms(parms, versioned_path, route); // get any parameters like /Frames/<key>
        logged = maybeLogRequest(method, uri, route._url_pattern.namedPattern(), parms, header);
        if (logged) GAUtils.logRequest(uri, header);
        Schema s = handle(type, route, version, parms);
        PojoUtils.filterFields(s, (String)parms.get("_include_fields"), (String)parms.get("_exclude_fields"));
        Response r = wrap(s, type);
        return r;
      }
    }
    catch (H2OFailException e) {
      H2OError error = e.toH2OError(uri);

      Log.fatal("Caught exception (fatal to the cluster): " + error.toString());

      // Note: don't use Schema.schema(version, error) because we have to work at bootstrap:
      H2O.fail(wrap(new H2OErrorV3().fillFromImpl(error), type).toString());
      // unreachable, but the compiler doesn't know it:
      return null;
    }
    catch (H2OModelBuilderIllegalArgumentException e) {
      H2OModelBuilderError error = e.toH2OError(uri);

      Log.warn("Caught exception: " + error.toString());

      // Note: don't use Schema.schema(version, error) because we have to work at bootstrap:
      return wrap(new H2OModelBuilderErrorV3().fillFromImpl(error), type);
    }
    catch (H2OAbstractRuntimeException e) {
      H2OError error = e.toH2OError(uri);

      Log.warn("Caught exception: " + error.toString());

      // Note: don't use Schema.schema(version, error) because we have to work at bootstrap:
      return wrap(new H2OErrorV3().fillFromImpl(error), type);
    }
    // TODO: kill the server if someone called H2O.fail()
    catch( Exception e ) { // make sure that no Exception is ever thrown out from the request
      H2OError error = new H2OError(e, uri);

      // some special cases for which we return 400 because it's likely a problem with the client request:
      if (e instanceof IllegalArgumentException)
        error._http_status = HttpResponseStatus.BAD_REQUEST.getCode();
      else if (e instanceof FileNotFoundException)
        error._http_status = HttpResponseStatus.BAD_REQUEST.getCode();
      else if (e instanceof MalformedURLException)
        error._http_status = HttpResponseStatus.BAD_REQUEST.getCode();

      Log.err("Caught exception: " + error.toString());

      // Note: don't use Schema.schema(version, error) because we have to work at bootstrap:
      return wrap(new H2OErrorV3().fillFromImpl(error), type);
    }
  }

  // Handling ------------------------------------------------------------------
  private Schema handle( RequestType type, Route route, int version, Properties parms ) throws Exception {
    switch( type ) {
    case html: // These request-types only dictate the response-type;
    case java: // the normal action is always done.
    case json:
    case xml: {
      Class<Handler> clz = (Class<Handler>)route._handler_class;
      HandlerFactory handlerFactory = route._handler_factory;
      // TODO: Handler no longer has state, so we can create single instances and put them in the Routes
      // NOTE: even there will be shared single instance, we need to support different creation strategies
      Handler h = handlerFactory.create(clz);
      return h.handle(version,route,parms); // Can throw any Exception the handler throws
    }
    case query:
    case help:
    default:
      throw H2O.unimpl("Unknown type: " + type.toString());
    }
  }

  private Response wrap( Schema s, RequestType type ) {
    // Convert Schema to desired output flavor
    String http_response_header = H2OError.httpStatusHeader(HttpResponseStatus.OK.getCode());

    // If we're given an http response code use it.
    if (s instanceof SpecifiesHttpResponseCode) {
      http_response_header = H2OError.httpStatusHeader(((SpecifiesHttpResponseCode) s).httpStatus());
    }

    // If we've gotten an error always return the error as JSON
    if (s instanceof SpecifiesHttpResponseCode && HttpResponseStatus.OK.getCode() != ((SpecifiesHttpResponseCode) s).httpStatus()) {
        type = RequestType.json;
    }

    switch( type ) {
    case json:
      return new Response(http_response_header, MIME_JSON, s.toJsonString());
    case xml:
      //return new Response(http_code, MIME_XML , new String(S.writeXML (new AutoBuffer()).buf()));
      throw H2O.unimpl("Unknown type: " + type.toString());
    case java:
      if (s instanceof H2OErrorV3) {
        return new Response(http_response_header, MIME_JSON, s.toJsonString());
      }
      if (! (s instanceof ModelsBase)) {
        throw new H2OIllegalArgumentException("Cannot generate java for type: " + s.getClass().getSimpleName());
      }
      ModelsBase mb = (ModelsBase) s;
      if (mb.models.length != 1) {
        throw H2O.fail("model key was found but model array is not length 1 (was " + mb.models.length + ")");
      }
      ModelSchema ms = (ModelSchema)mb.models[0];
      Response r = new Response(http_response_header, MIME_DEFAULT_BINARY, ms.toJava(mb.preview));
<<<<<<< HEAD
      //r.addHeader("Content-Disposition", "attachment; filename=\"" + ms.model_id.key().toString() + ".java\"");
      return r;
    case html: {
      RString html = new RString(_htmlTemplate);
      html.replace("CONTENTS", s.writeHTML(new water.util.DocGen.HTML()).toString());
      return new Response(http_response_header, MIME_HTML, html.toString());
    }
=======
      // Needed to make file name match class name
      r.addHeader("Content-Disposition", "attachment; filename=\"" + JCodeGen.toJavaId(ms.model_id.key().toString()) + ".java\"");
      return r;
>>>>>>> ac26cf2d
    default:
      throw H2O.unimpl("Unknown type to wrap(): " + type);
    }
  }

  private Response wrapDownloadData(String http_code, Schema s) {
    DownloadDataV3 dd = (DownloadDataV3)s;
    Response res = new Response(http_code, MIME_DEFAULT_BINARY, dd.csv);
    res.addHeader("Content-Disposition", "filename=" + dd.filename);
    return res;
  }


  // Resource loading ----------------------------------------------------------
  // cache of all loaded resources
  private static final NonBlockingHashMap<String,byte[]> _cache = new NonBlockingHashMap<>();
  // Returns the response containing the given uri with the appropriate mime type.
  private Response getResource(RequestType request_type, String uri) {
    byte[] bytes = _cache.get(uri);
    if( bytes == null ) {
      // Try-with-resource
      try (InputStream resource = water.init.JarHash.getResource2(uri)) {
          if( resource != null ) {
            try { bytes = toByteArray(resource); }
            catch( IOException e ) { Log.err(e); }

            // PP 06-06-2014 Disable caching for now so that the browser
            //  always gets the latest sources and assets when h2o-client is rebuilt.
            // TODO need to rethink caching behavior when h2o-dev is merged into h2o.
            //
            // if( bytes != null ) {
            //  byte[] res = _cache.putIfAbsent(uri,bytes);
            //  if( res != null ) bytes = res; // Racey update; take what is in the _cache
            //}
            //

          }
        } catch( IOException ignore ) { }
    }
    if( bytes == null || bytes.length == 0 ) // No resource found?
      return response404("Resource " + uri, request_type);

    String mime = MIME_DEFAULT_BINARY;
    if( uri.endsWith(".css") )
      mime = "text/css";
    else if( uri.endsWith(".html") )
      mime = "text/html";
    Response res = new Response(HTTP_OK,mime,new ByteArrayInputStream(bytes));
    res.addHeader("Content-Length", Long.toString(bytes.length));
    return res;
  }

  // Convenience utility
  private static byte[] toByteArray(InputStream is) throws IOException {
    try (ByteArrayOutputStream os = new ByteArrayOutputStream()) {
        byte[] buffer = new byte[0x2000];
        for( int len; (len = is.read(buffer)) != -1; )
          os.write(buffer, 0, len);
        return os.toByteArray();
      }
  }

  // Return URLs for things that want to appear Frame-inspection page
  static String[] frameChoices( int version, Frame fr ) {
    ArrayList<String> al = new ArrayList<>();
    for( java.util.regex.Pattern p : _routes.keySet() ) {
      try {
        Method meth = _routes.get(p)._handler_method;
        Class clz0 = meth.getDeclaringClass();
        Class<Handler> clz = (Class<Handler>)clz0;
        Handler h = clz.newInstance(); // TODO: we don't need to create new instances; handler is stateless
      }
      catch( InstantiationException | IllegalArgumentException | IllegalAccessException ignore ) { }
    }
    return al.toArray(new String[al.size()]);
  }

  // ---------------------------------------------------------------------
  // Download logs support
  // ---------------------------------------------------------------------

  private String getOutputLogStem() {
    String pattern = "yyyyMMdd_hhmmss";
    SimpleDateFormat formatter = new SimpleDateFormat(pattern);
    String now = formatter.format(new Date());

    return "h2ologs_" + now;
  }

  private byte[] zipLogs(byte[][] results, byte[] clientResult, String topDir) throws IOException {
    int l = 0;
    assert H2O.CLOUD._memary.length == results.length : "Unexpected change in the cloud!";
    for (int i = 0; i<results.length;l+=results[i++].length);
    ByteArrayOutputStream baos = new ByteArrayOutputStream(l);

    // Add top-level directory.
    ZipOutputStream zos = new ZipOutputStream(baos);
    {
      ZipEntry zde = new ZipEntry (topDir + File.separator);
      zos.putNextEntry(zde);
    }

    try {
      // Add zip directory from each cloud member.
      for (int i =0; i<results.length; i++) {
        String filename =
                topDir + File.separator +
                        "node" + i + "_" +
                        H2O.CLOUD._memary[i].getIpPortString().replace(':', '_').replace('/', '_') +
                        ".zip";
        ZipEntry ze = new ZipEntry(filename);
        zos.putNextEntry(ze);
        zos.write(results[i]);
        zos.closeEntry();
      }

      // Add zip directory from the client node.  Name it 'driver' since that's what Sparking Water users see.
      if (clientResult != null) {
        String filename =
                topDir + File.separator +
                        "driver.zip";
        ZipEntry ze = new ZipEntry(filename);
        zos.putNextEntry(ze);
        zos.write(clientResult);
        zos.closeEntry();
      }

      // Close the top-level directory.
      zos.closeEntry();
    } finally {
      // Close the full zip file.
      zos.close();
    }

    return baos.toByteArray();
  }

  private Response downloadLogs() {
    Log.info("\nCollecting logs.");

    H2ONode[] members = H2O.CLOUD.members();
    byte[][] perNodeZipByteArray = new byte[members.length][];
    byte[] clientNodeByteArray = null;

    for (int i = 0; i < members.length; i++) {
      byte[] bytes;

      try {
        // Skip nodes that aren't healthy, since they are likely to cause the entire process to hang.
        boolean healthy = (System.currentTimeMillis() - members[i]._last_heard_from) < HeartBeatThread.TIMEOUT;
        if (healthy) {
          GetLogsFromNode g = new GetLogsFromNode();
          g.nodeidx = i;
          g.doIt();
          bytes = g.bytes;
        } else {
          bytes = "Node not healthy".getBytes();
        }
      }
      catch (Exception e) {
        bytes = e.toString().getBytes();
      }

      perNodeZipByteArray[i] = bytes;
    }

    if (H2O.ARGS.client) {
      byte[] bytes;

      try {
        GetLogsFromNode g = new GetLogsFromNode();
        g.nodeidx = -1;
        g.doIt();
        bytes = g.bytes;
      }
      catch (Exception e) {
        bytes = e.toString().getBytes();
      }

      clientNodeByteArray = bytes;
    }

    String outputFileStem = getOutputLogStem();
    byte[] finalZipByteArray;
    try {
      finalZipByteArray = zipLogs(perNodeZipByteArray, clientNodeByteArray, outputFileStem);
    }
    catch (Exception e) {
      finalZipByteArray = e.toString().getBytes();
    }

    NanoHTTPD.Response res = new Response(NanoHTTPD.HTTP_OK,NanoHTTPD.MIME_DEFAULT_BINARY, new ByteArrayInputStream(finalZipByteArray));
    res.addHeader("Content-Length", Long.toString(finalZipByteArray.length));
    res.addHeader("Content-Disposition", "attachment; filename="+outputFileStem + ".zip");
    return res;
  }


  // ---------------------------------------------------------------------
  // Download NPS support
  // ---------------------------------------------------------------------

  private Response downloadNps(String categoryName, String keyName) {
    NodePersistentStorage nps = H2O.getNPS();
    AtomicLong length = new AtomicLong();
    InputStream is = nps.get(categoryName, keyName, length);
    NanoHTTPD.Response res = new Response(NanoHTTPD.HTTP_OK, NanoHTTPD.MIME_DEFAULT_BINARY, is);
    res.addHeader("Content-Length", Long.toString(length.get()));
    res.addHeader("Content-Disposition", "attachment; filename="+keyName + ".flow");
    return res;
  }

  private Response redirectToFlow() {
    StringBuilder sb = new StringBuilder();
    NanoHTTPD.Response res = new Response(NanoHTTPD.HTTP_REDIRECT, NanoHTTPD.MIME_PLAINTEXT, sb.toString());
    res.addHeader("Location", "/flow/index.html");
    return res;
  }
}<|MERGE_RESOLUTION|>--- conflicted
+++ resolved
@@ -97,15 +97,6 @@
     register("/3/Parse"      ,"POST",ParseHandler     .class,"parse"       ,"Parse a raw byte-oriented Frame into a useful columnar data Frame."); // NOTE: prefer POST due to higher content limits
 
     // Admin
-<<<<<<< HEAD
-    addToNavbar(register("/3/Cloud",      "GET", CloudHandler.class,  "status", "Determine the status of the nodes in the H2O cloud."), "/Cloud", "Cloud", "Admin");
-    register("/3/Cloud",                  "HEAD",CloudHandler.class, "head", "Determine the status of the nodes in the H2O cloud.");
-    addToNavbar(register("/3/Jobs"       ,"GET", JobsHandler.class,   "list",   "Get a list of all the H2O Jobs (long-running actions)."), "/Jobs", "Jobs", "Admin");
-    addToNavbar(register("/3/Timeline"   ,"GET",TimelineHandler   .class,"fetch"       ,"Something something something."),"/Timeline"   , "Timeline",      "Admin");
-    addToNavbar(register("/3/Profiler"   ,"GET",ProfilerHandler   .class,"fetch"       ,"Something something something."),"/Profiler"   , "Profiler",      "Admin");
-    addToNavbar(register("/3/JStack"     ,"GET",JStackHandler     .class,"fetch"       ,"Something something something."),"/JStack"     , "Stack Dump",    "Admin");
-    addToNavbar(register("/3/NetworkTest","GET",NetworkTestHandler.class,"fetch"       ,"Something something something."),"/NetworkTest", "NetworkTest",   "Admin");
-=======
     register("/3/Cloud",      "GET", CloudHandler.class,  "status", "Determine the status of the nodes in the H2O cloud.");
     register("/3/Cloud",                  "HEAD",CloudHandler.class, "head", "Determine the status of the nodes in the H2O cloud.");
     register("/3/Jobs"       ,"GET", JobsHandler.class,   "list",   "Get a list of all the H2O Jobs (long-running actions).");
@@ -113,7 +104,6 @@
     register("/3/Profiler"   ,"GET",ProfilerHandler   .class,"fetch"       ,"Something something something.");
     register("/3/JStack"     ,"GET",JStackHandler     .class,"fetch"       ,"Something something something.");
     register("/3/NetworkTest","GET",NetworkTestHandler.class,"fetch"       ,"Something something something.");
->>>>>>> ac26cf2d
     register("/3/UnlockKeys", "POST", UnlockKeysHandler.class, "unlock", "Unlock all keys in the H2O distributed K/V store, to attempt to recover from a crash.");
     register("/3/Shutdown"   ,"POST",ShutdownHandler  .class,"shutdown"    ,"Shut down the cluster");
 
@@ -705,19 +695,10 @@
       }
       ModelSchema ms = (ModelSchema)mb.models[0];
       Response r = new Response(http_response_header, MIME_DEFAULT_BINARY, ms.toJava(mb.preview));
-<<<<<<< HEAD
-      //r.addHeader("Content-Disposition", "attachment; filename=\"" + ms.model_id.key().toString() + ".java\"");
-      return r;
-    case html: {
-      RString html = new RString(_htmlTemplate);
-      html.replace("CONTENTS", s.writeHTML(new water.util.DocGen.HTML()).toString());
-      return new Response(http_response_header, MIME_HTML, html.toString());
-    }
-=======
+
       // Needed to make file name match class name
       r.addHeader("Content-Disposition", "attachment; filename=\"" + JCodeGen.toJavaId(ms.model_id.key().toString()) + ".java\"");
       return r;
->>>>>>> ac26cf2d
     default:
       throw H2O.unimpl("Unknown type to wrap(): " + type);
     }

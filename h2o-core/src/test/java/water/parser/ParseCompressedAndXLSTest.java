package water.parser;

import static org.junit.Assert.*;
import org.junit.*;
import java.io.File;

import water.*;
import water.fvec.Frame;
import water.fvec.NFSFileVec;

public class ParseCompressedAndXLSTest extends TestUtil {
  @BeforeClass static public void setup() { stall_till_cloudsize(1); }

  @Test public void testIris(){
    Frame k1 = null,k2 = null,k3 = null, k4 = null;
    try {
      k1 = parse_test_file("smalldata/junit/iris.csv");
      k2 = parse_test_file("smalldata/junit/iris.xls");
      k3 = parse_test_file("smalldata/junit/iris.csv.gz");
      k4 = parse_test_file("smalldata/junit/iris.csv.zip");
      assertTrue(isBitIdentical(k1,k2));
      assertTrue(isBitIdentical(k2,k3));
      assertTrue(isBitIdentical(k3,k4));
    } finally {
      if( k1 != null ) k1.delete();
      if( k2 != null ) k2.delete();
      if( k3 != null ) k3.delete();
      if( k4 != null ) k4.delete();
    }
  }

  @Test public void  testXLS(){
    Frame k1 = null;
    try {
      k1 = parse_test_file("smalldata/junit/benign.xls");
      assertEquals( 14,k1.numCols());
      assertEquals(203,k1.numRows());
      k1.delete();
      k1 = parse_test_file("smalldata/junit/pros.xls");
      assertEquals(  9,k1.numCols());
      assertEquals(380,k1.numRows());
    } finally {
      if( k1 != null ) k1.delete();
    }
  }
<<<<<<< HEAD
=======

  @Test public void testMixedCSVXLS(){
    Frame k1 = null;
    try {
      NFSFileVec nfs1 = NFSFileVec.make(find_test_file("smalldata/junit/iris.csv"));
      NFSFileVec nfs2 = NFSFileVec.make(find_test_file("smalldata/junit/iris.xls"));
      k1 = ParseDataset.parse(Key.make(), nfs1._key, nfs2._key);
      assertEquals(  5,k1.numCols());
      assertEquals(150,k1.numRows());
    } finally {
      if( k1 != null ) k1.delete();
    }
  }

  @Test public void  testXLSBadArgs(){
    Frame k1 = null;
    try {
      File f = find_test_file("smalldata/airlines/AirlinesTest.csv.zip");
      NFSFileVec nfs = NFSFileVec.make(f);
      ParseSetup setup = new ParseSetup( true, // is valid
                                         0,    // invalidLines
                                         1,    // headerlines
                                         null, // errors
                                         ParserType.XLS,
                                         (byte)52, // sep; ascii '4'
                                         12,       // ncols
                                         true,     // singleQuotes 
                                         new String[]{"fYear","fMonth","fDayofMonth","fDayOfWeek","DepTime","ArrTime","UniqueCarrier","Origin","Dest","Distance","IsDepDelayed","IsDepDelayed_REC"},
                                         null, 
                                         null, 
                                         -1, // check header
                                         null);
      k1 = ParseDataset.parse(Key.make(), new Key[]{nfs._key}, true, setup, true).get();
      assertEquals( 0,k1.numCols());
      assertEquals( 0,k1.numRows());
      k1.delete();
    } finally {
      if( k1 != null ) k1.delete();
    }
  }


>>>>>>> 4a59c63c
}<|MERGE_RESOLUTION|>--- conflicted
+++ resolved
@@ -43,21 +43,6 @@
       if( k1 != null ) k1.delete();
     }
   }
-<<<<<<< HEAD
-=======
-
-  @Test public void testMixedCSVXLS(){
-    Frame k1 = null;
-    try {
-      NFSFileVec nfs1 = NFSFileVec.make(find_test_file("smalldata/junit/iris.csv"));
-      NFSFileVec nfs2 = NFSFileVec.make(find_test_file("smalldata/junit/iris.xls"));
-      k1 = ParseDataset.parse(Key.make(), nfs1._key, nfs2._key);
-      assertEquals(  5,k1.numCols());
-      assertEquals(150,k1.numRows());
-    } finally {
-      if( k1 != null ) k1.delete();
-    }
-  }
 
   @Test public void  testXLSBadArgs(){
     Frame k1 = null;
@@ -85,7 +70,4 @@
       if( k1 != null ) k1.delete();
     }
   }
-
-
->>>>>>> 4a59c63c
 }